import gzip
import logging
import re
import tarfile
from os.path import join, dirname
from typing import Tuple, Optional, Callable, List, Dict

from geopy import Point
from lxml import etree
from lxml.etree import XMLParser, Element

<<<<<<< HEAD
from betty.ancestry import Event, Place, Person, Ancestry, Date, Note, File, Link, Source, HasFiles, Citation
=======
from betty.ancestry import Event, Place, Person, Ancestry, Date, Note, File, Link, Reference, HasFiles
from betty.fs import makedirs
>>>>>>> 4b690918
from betty.parse import ParseEvent
from betty.plugin import Plugin
from betty.site import Site


class _IntermediateAncestry:
    def __init__(self):
        self.notes = {}
        self.files = {}
        self.places = {}
        self.events = {}
        self.people = {}
        self.sources = {}
        self.citations = {}

    def populate(self, ancestry: Ancestry):
        ancestry.files = {
            file.id: file for file in self.files.values()}
        ancestry.people = {
            person.id: person for person in self.people.values()}
        ancestry.places = {place.id: place for place in self.places.values()}
        ancestry.events = {event.id: event for event in self.events.values()}
        ancestry.sources = {source.id: source for source in self.sources.values()}
        ancestry.citations = {citation.id: citation for citation in self.citations.values()}


class _IntermediatePlace:
    def __init__(self, place: Place, enclosed_by_handle: Optional[str]):
        self.place = place
        self.enclosed_by_handle = enclosed_by_handle


_NS = {
    'ns': 'http://gramps-project.org/xml/1.7.1/',
}


def _xpath(element, selector: str) -> []:
    return element.xpath(selector, namespaces=_NS)


def _xpath1(element, selector: str) -> []:
    elements = element.xpath(selector, namespaces=_NS)
    if elements:
        return elements[0]
    return None


def extract_xml_file(gramps_file_path: str, cache_directory_path: str) -> str:
    try:
        makedirs(cache_directory_path)
    except FileExistsError:
        pass
    ungzipped_outer_file = gzip.open(gramps_file_path)
    xml_file_path = join(cache_directory_path, 'data.xml')
    logger = logging.getLogger()
    logger.info('Extracting %s...' % xml_file_path)
    with open(xml_file_path, 'wb') as xml_file:
        try:
            tarfile.open(fileobj=ungzipped_outer_file).extractall(cache_directory_path)
            gramps_file_path = join(cache_directory_path, 'data.gramps')
            xml_file.write(gzip.open(gramps_file_path).read())
        except tarfile.ReadError:
            xml_file.write(ungzipped_outer_file.read())
    return xml_file_path


def parse_xml_file(ancestry: Ancestry, file_path) -> None:
    logger = logging.getLogger()
    parser = XMLParser()
    tree = etree.parse(file_path, parser)
    database = tree.getroot()
    intermediate_ancestry = _IntermediateAncestry()
    _parse_notes(intermediate_ancestry, database)
    logger.info('Parsed %d notes.' % len(intermediate_ancestry.notes))
    _parse_objects(intermediate_ancestry, database, file_path)
    logger.info('Parsed %d files.' % len(intermediate_ancestry.files))
    _parse_repositories(intermediate_ancestry, database)
    _parse_sources(intermediate_ancestry, database)
    _parse_citations(intermediate_ancestry, database)
    _parse_places(intermediate_ancestry, database)
    logger.info('Parsed %d places.' % len(intermediate_ancestry.places))
    _parse_events(intermediate_ancestry, database)
    logger.info('Parsed %d events.' % len(intermediate_ancestry.events))
    _parse_people(intermediate_ancestry, database)
    logger.info('Parsed %d people.' % len(intermediate_ancestry.people))
    _parse_families(intermediate_ancestry, database)
    intermediate_ancestry.populate(ancestry)


_DATE_PATTERN = re.compile(r'.{4}-.{2}-.{2}')
_DATE_PART_PATTERN = re.compile(r'\d+')


def _parse_date(element: Element) -> Optional[Date]:
    dateval = str(_xpath1(element, './ns:dateval/@val'))
    if _DATE_PATTERN.fullmatch(dateval):
        dateval_parts = dateval.split('-')
        date_parts = [int(val) if _DATE_PART_PATTERN.fullmatch(val) else None for val in dateval_parts] + \
                     [None] * (3 - len(dateval_parts))
        return Date(*date_parts)
    return None


def _parse_notes(ancestry: _IntermediateAncestry, database: Element):
    for element in _xpath(database, './ns:notes/ns:note'):
        _parse_note(ancestry, element)


def _parse_note(ancestry: _IntermediateAncestry, element: Element):
    handle = _xpath1(element, './@handle')
    text = _xpath1(element, './ns:text/text()')
    ancestry.notes[handle] = Note(text)


def _parse_objects(ancestry: _IntermediateAncestry, database: Element, gramps_file_path: str):
    for element in _xpath(database, './ns:objects/ns:object'):
        _parse_object(ancestry, element, gramps_file_path)


def _parse_object(ancestry: _IntermediateAncestry, element: Element, gramps_file_path):
    handle = _xpath1(element, './@handle')
    entity_id = str(_xpath1(element, './@id'))
    file_element = _xpath1(element, './ns:file')
    file_path = join(dirname(gramps_file_path),
                     str(_xpath1(file_element, './@src')))
    file = File(entity_id, file_path)
    file.type = str(_xpath1(file_element, './@mime'))
    description = str(_xpath1(file_element, './@description'))
    if description:
        file.description = description
    note_handles = _xpath(element, './ns:noteref/@hlink')
    for note_handle in note_handles:
        file.notes.append(ancestry.notes[note_handle])
    ancestry.files[handle] = file


def _parse_people(ancestry: _IntermediateAncestry, database: Element):
    for element in database.xpath('.//*[local-name()="person"]'):
        _parse_person(ancestry, element)


def _parse_person(ancestry: _IntermediateAncestry, element: Element):
    handle = _xpath1(element, './@handle')
    properties = {
        'individual_name': _xpath1(element, './ns:name[@type="Birth Name"]/ns:first').text,
        'family_name': _xpath1(element, './ns:name[@type="Birth Name"]/ns:surname').text,
    }
    event_handles = _xpath(element, './ns:eventref/@hlink')
    person = Person(_xpath1(element, './@id'), **properties)
    for event_handle in event_handles:
        person.events.add(ancestry.events[event_handle])
    if str(_xpath1(element, './@priv')) == '1':
        person.private = True

    citation_handles = _xpath(element, './ns:citationref/@hlink')
    for citation_handle in citation_handles:
        person.citations.add(ancestry.citations[citation_handle])

    _parse_objref(ancestry, person, element)

    ancestry.people[handle] = person


def _parse_families(ancestry: _IntermediateAncestry, database: Element):
    for element in database.xpath('.//*[local-name()="family"]'):
        _parse_family(ancestry, element)


def _parse_family(ancestry: _IntermediateAncestry, element: Element):
    parents = set()

    # Parse events.
    event_handles = _xpath(element, './ns:eventref/@hlink')
    events = [ancestry.events[event_handle] for event_handle in event_handles]

    # Parse the father.
    father_handle = _xpath1(element, './ns:father/@hlink')
    if father_handle:
        father = ancestry.people[father_handle]
        for event in events:
            father.events.add(event)
        parents.add(father)

    # Parse the mother.
    mother_handle = _xpath1(element, './ns:mother/@hlink')
    if mother_handle:
        mother = ancestry.people[mother_handle]
        for event in events:
            mother.events.add(event)
        parents.add(mother)

    # Parse the children.
    child_handles = _xpath(element, './ns:childref/@hlink')
    for child_handle in child_handles:
        child = ancestry.people[child_handle]
        for parent in parents:
            parent.children.add(child)


def _parse_places(ancestry: _IntermediateAncestry, database: Element):
    intermediate_places = {handle: intermediate_place for handle, intermediate_place in
                           [_parse_place(element) for element in database.xpath('.//*[local-name()="placeobj"]')]}
    for intermediate_place in intermediate_places.values():
        if intermediate_place.enclosed_by_handle is not None:
            intermediate_place.place.enclosed_by = intermediate_places[
                intermediate_place.enclosed_by_handle].place
    ancestry.places = {handle: intermediate_place.place for handle, intermediate_place in
                       intermediate_places.items()}


def _parse_place(element: Element) -> Tuple[str, _IntermediatePlace]:
    handle = _xpath1(element, './@handle')
    properties = {
        'name': _xpath1(element, './ns:pname/@value')
    }
    place = Place(_xpath1(element, './@id'), **properties)

    coordinates = _parse_coordinates(element)
    if coordinates:
        place.coordinates = coordinates

    # Set the first place reference as the place that encloses this place.
    enclosed_by_handle = _xpath1(element, './ns:placeref/@hlink')

    # Parse the URLs.
    url_elements = _xpath(element, './ns:url')
    for url_element in url_elements:
        place.links.add(_parse_url(url_element))

    return handle, _IntermediatePlace(place, enclosed_by_handle)


def _parse_coordinates(element: Element) -> Optional[Point]:
    coord_element = _xpath1(element, './ns:coord')

    if coord_element is None:
        return None

    latitudeval = _xpath1(coord_element, './@lat')
    longitudeval = _xpath1(coord_element, './@long')

    try:
        return Point(latitudeval, longitudeval)
    except BaseException:
        # We could not parse/validate the Gramps coordinates, because they are too freeform.
        pass
    return None


def _parse_events(ancestry: _IntermediateAncestry, database: Element):
    for element in database.xpath('.//*[local-name()="event"]'):
        _parse_event(ancestry, element)


_EVENT_TYPE_MAP = {
    'Birth': Event.Type.BIRTH,
    'Baptism': Event.Type.BAPTISM,
    'Cremation': Event.Type.CREMATION,
    'Death': Event.Type.DEATH,
    'Burial': Event.Type.BURIAL,
    'Marriage': Event.Type.MARRIAGE,
    'Residence': Event.Type.RESIDENCE,
}


def _parse_event(ancestry: _IntermediateAncestry, element: Element):
    handle = _xpath1(element, './@handle')
    gramps_type = _xpath1(element, './ns:type')

    event = Event(_xpath1(element, './@id'), _EVENT_TYPE_MAP[gramps_type.text])

    event.date = _parse_date(element)

    # Parse the event place.
    place_handle = _xpath1(element, './ns:place/@hlink')
    if place_handle:
        event.place = ancestry.places[place_handle]

    _parse_objref(ancestry, event, element)

    citation_handles = _xpath(element, './ns:citationref/@hlink')
    for citation_handle in citation_handles:
        event.citations.add(ancestry.citations[citation_handle])

    ancestry.events[handle] = event


def _parse_url(element: Element) -> Link:
    uri = str(_xpath1(element, './@href'))
    label = str(_xpath1(element, './@description'))
    return Link(uri, label)


def _parse_repositories(ancestry: _IntermediateAncestry, database: Element) -> None:
    for element in database.xpath('.//*[local-name()="repository"]'):
        _parse_repository(ancestry, element)


def _parse_repository(ancestry: _IntermediateAncestry, element: Element) -> None:
    handle = _xpath1(element, './@handle')

    source = Source(_xpath1(element, './@id'), _xpath1(element, './ns:rname').text)

    # Parse the URL.
    url_element = _xpath1(element, './ns:url')
    if url_element is not None:
        source.link = _parse_url(url_element)

    ancestry.sources[handle] = source


def _parse_sources(ancestry: _IntermediateAncestry, database: Element):
    for element in database.xpath('.//*[local-name()="source"]'):
        _parse_source(ancestry, element)


def _parse_source(ancestry: _IntermediateAncestry, element: Element) -> None:
    handle = _xpath1(element, './@handle')

    source = Source(_xpath1(element, './@id'),
                    _xpath1(element, './ns:stitle').text)

    repository_source_handle = _xpath1(element, './ns:reporef/@hlink')
    if repository_source_handle is not None:
        source.contained_by = ancestry.sources[repository_source_handle]

    ancestry.sources[handle] = source


def _parse_citations(ancestry: _IntermediateAncestry, database: Element) -> None:
    for element in database.xpath('.//*[local-name()="citation"]'):
        _parse_citation(ancestry, element)


def _parse_citation(ancestry: _IntermediateAncestry, element: Element) -> None:
    handle = _xpath1(element, './@handle')

    citation = Citation(_xpath1(element, './@id'))

    _parse_objref(ancestry, citation, element)

    page = _xpath1(element, './ns:page')
    if page is not None:
        citation.description = page.text

    source_handle = _xpath1(element, './ns:sourceref/@hlink')
    if source_handle is not None:
        citation.source = ancestry.sources[source_handle]

    ancestry.citations[handle] = citation


def _parse_objref(ancestry: _IntermediateAncestry, owner: HasFiles, element: Element):
    file_handles = _xpath(element, './ns:objref/@hlink')
    for file_handle in file_handles:
        owner.files.add(ancestry.files[file_handle])


class Gramps(Plugin):
    def __init__(self, gramps_file_path: str, cache_directory_path: str):
        self._gramps_file_path = gramps_file_path
        self._cache_directory_path = cache_directory_path

    @classmethod
    def from_configuration_dict(cls, site: Site, configuration: Dict):
        return cls(configuration['file'], join(site.configuration.cache_directory_path, 'gramps'))

    def subscribes_to(self) -> List[Tuple[str, Callable]]:
        return [
            (ParseEvent, self._parse),
        ]

    def _parse(self, event: ParseEvent) -> None:
        xml_file_path = extract_xml_file(
            self._gramps_file_path, self._cache_directory_path)
        parse_xml_file(event.ancestry, xml_file_path)<|MERGE_RESOLUTION|>--- conflicted
+++ resolved
@@ -9,12 +9,8 @@
 from lxml import etree
 from lxml.etree import XMLParser, Element
 
-<<<<<<< HEAD
 from betty.ancestry import Event, Place, Person, Ancestry, Date, Note, File, Link, Source, HasFiles, Citation
-=======
-from betty.ancestry import Event, Place, Person, Ancestry, Date, Note, File, Link, Reference, HasFiles
 from betty.fs import makedirs
->>>>>>> 4b690918
 from betty.parse import ParseEvent
 from betty.plugin import Plugin
 from betty.site import Site
