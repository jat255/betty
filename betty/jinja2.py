--- conflicted
+++ resolved
@@ -82,11 +82,8 @@
     )
     environment.globals['site'] = site
     environment.globals['plugins'] = _Plugins(site.plugins)
-<<<<<<< HEAD
     environment.globals['set'] = set
-=======
     environment.globals['urlparse'] = urlparse
->>>>>>> 8fcc76b0
     environment.globals['calendar'] = calendar
     environment.filters['map'] = _filter_map
     environment.filters['flatten'] = _filter_flatten
