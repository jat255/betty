--- conflicted
+++ resolved
@@ -90,17 +90,11 @@
     environment.filters['json'] = _filter_json
     environment.filters['paragraphs'] = _filter_paragraphs
     environment.filters['format_degrees'] = _filter_format_degrees
-<<<<<<< HEAD
     environment.globals['citations'] = _Citations()
-    environment.filters['url'] = lambda *args, **kwargs: _filter_url(site.configuration, *args, **kwargs)
-    environment.filters['file_url'] = lambda *args, **kwargs: _filter_file_url(site.configuration, *args, **kwargs)
-=======
-    environment.globals['references'] = _References()
     environment.filters['url'] = lambda *args, **kwargs: _filter_url(
         site.configuration, *args, **kwargs)
     environment.filters['file_url'] = lambda *args, **kwargs: _filter_file_url(
         site.configuration, *args, **kwargs)
->>>>>>> cbcd5c20
     environment.filters['file'] = lambda *args: _filter_file(site, *args)
     environment.filters['image'] = lambda *args, **kwargs: _filter_image(
         site, *args, **kwargs)
