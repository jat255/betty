--- conflicted
+++ resolved
@@ -1,10 +1,6 @@
 import logging
 from datetime import datetime
-<<<<<<< HEAD
-from typing import List, Tuple, Callable, Type, Any
-=======
-from typing import List, Tuple, Callable, Type, Optional
->>>>>>> 75946e6e
+from typing import Any, List, Tuple, Type, Callable, Optional
 
 from betty.ancestry import Ancestry, Person, Event, Citation, Source, HasPrivacy, Subject
 from betty.event import Event as DispatchedEvent
@@ -54,11 +50,7 @@
         has_privacy.private = True
 
 
-<<<<<<< HEAD
-def privatize_person(person: Person, lifetime_threshold: int = 125) -> None:
-=======
 def privatize_person(person: Person, lifetime_threshold: int) -> None:
->>>>>>> 75946e6e
     # Do not change existing explicit privacy declarations.
     if person.private is None:
         person.private = _person_is_private(person, lifetime_threshold)
