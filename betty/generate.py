import logging
import os
from json import dump
from os import chmod, path
from typing import Iterable, Any, Union

from babel import Locale

<<<<<<< HEAD
from betty.ancestry import Resource, Identifiable
from betty.event import Event
=======
from betty.fs import makedirs
from betty.json import JSONEncoder
>>>>>>> d9750048
from betty.openapi import build_specification
from betty.site import Site


<<<<<<< HEAD
IdentifiableResource = Union[Resource, Identifiable]


class PostStaticGenerateEvent(Event):
    pass  # pragma: no cover
=======
class PostStaticGenerator:
    async def post_static_generate(self) -> None:
        raise NotImplementedError
>>>>>>> d9750048


class PostGenerator:
    async def post_generate(self) -> None:
        raise NotImplementedError


async def generate(site: Site) -> None:
    logger = logging.getLogger()
    await site.assets.copy_tree(path.join('public', 'static'),
                                site.configuration.www_directory_path)
    await site.renderer.render_tree(site.configuration.www_directory_path)
    await site.dispatcher.dispatch(PostStaticGenerator, 'post_static_generate')()
    for locale, locale_configuration in site.configuration.locales.items():
        async with site.with_locale(locale) as site:
            if site.configuration.multilingual:
                www_directory_path = path.join(
                    site.configuration.www_directory_path, locale_configuration.alias)
            else:
                www_directory_path = site.configuration.www_directory_path

            await site.assets.copy_tree(path.join('public', 'localized'), www_directory_path)
            await site.renderer.render_tree(www_directory_path)

            locale_label = Locale.parse(locale, '-').get_display_name()
            await _generate_resource_type(www_directory_path, site.ancestry.files.values(
            ), 'file', site)
            logger.info('Generated pages for %d files in %s.' %
                        (len(site.ancestry.files), locale_label))
            await _generate_resource_type(www_directory_path, site.ancestry.people.values(
            ), 'person', site)
            logger.info('Generated pages for %d people in %s.' %
                        (len(site.ancestry.people), locale_label))
            await _generate_resource_type(www_directory_path, site.ancestry.places.values(
            ), 'place', site)
            logger.info('Generated pages for %d places in %s.' %
                        (len(site.ancestry.places), locale_label))
            await _generate_resource_type(www_directory_path, site.ancestry.events.values(
            ), 'event', site)
            logger.info('Generated pages for %d events in %s.' %
                        (len(site.ancestry.events), locale_label))
            await _generate_resource_type(www_directory_path, site.ancestry.citations.values(
            ), 'citation', site)
            logger.info('Generated pages for %d citations in %s.' %
                        (len(site.ancestry.citations), locale_label))
            await _generate_resource_type(www_directory_path, site.ancestry.sources.values(
            ), 'source', site)
            logger.info('Generated pages for %d sources in %s.' %
                        (len(site.ancestry.sources), locale_label))
            _generate_openapi(www_directory_path, site)
            logger.info('Generated OpenAPI documentation in %s.', locale_label)
    chmod(site.configuration.www_directory_path, 0o755)
    for directory_path, subdirectory_names, file_names in os.walk(site.configuration.www_directory_path):
        for subdirectory_name in subdirectory_names:
            chmod(path.join(directory_path, subdirectory_name), 0o755)
        for file_name in file_names:
<<<<<<< HEAD
            chmod(path.join(directory_path, file_name), 0o644)
    await site.event_dispatcher.dispatch(PostGenerateEvent())
=======
            chmod(join(directory_path, file_name), 0o644)
    await site.dispatcher.dispatch(PostGenerator, 'post_generate')()
>>>>>>> d9750048


async def _generate_resource_type(www_directory_path: str, resources: Iterable[IdentifiableResource], resource_type_name: str, site: Site) -> None:
    resources_template_directory_path = path.join('templates', 'resource-list', resource_type_name)
    resources_destination_path = path.join(www_directory_path, resource_type_name)
    await site.assets.copy_tree(resources_template_directory_path, resources_destination_path)
    await site.renderer.render_tree(resources_destination_path, {
        'file_resources': resources,
    })
    resource_template_directory_path = path.join('templates', 'resource', resource_type_name)
    with site.assets.copy_tree_to(resource_template_directory_path) as copy_tree_to:
        for resource in resources:
            resource_destination_path = path.join(www_directory_path, resource.resource_type_name, resource.id)
            copy_tree_to(resource_destination_path)
            await site.renderer.render_tree(resource_destination_path, {
                'file_resource': resource,
            })


# @todo Move this to the list *.json.j2 files.
def _generate_entity_type_list_json(www_directory_path: str, entities: Iterable[Any], entity_type_name: str, site: Site) -> None:
    pass
    # entity_type_path = os.path.join(www_directory_path, entity_type_name)
    # with _create_json_resource(entity_type_path) as f:
    #     data = {
    #         '$schema': site.static_url_generator.generate('schema.json#/definitions/%sCollection' % entity_type_name, absolute=True),
    #         'collection': []
    #     }
    #     for entity in entities:
    #         data['collection'].append(site.localized_url_generator.generate(
    #             entity, 'application/json', absolute=True))
    #     dump(data, f)


def _generate_openapi(www_directory_path: str, site: Site) -> None:
    with open(path.join(www_directory_path, 'api', 'index.json'), 'w') as f:
        dump(build_specification(site), f)<|MERGE_RESOLUTION|>--- conflicted
+++ resolved
@@ -2,32 +2,21 @@
 import os
 from json import dump
 from os import chmod, path
-from typing import Iterable, Any, Union
+from typing import Iterable, Union
 
 from babel import Locale
 
-<<<<<<< HEAD
 from betty.ancestry import Resource, Identifiable
-from betty.event import Event
-=======
-from betty.fs import makedirs
-from betty.json import JSONEncoder
->>>>>>> d9750048
 from betty.openapi import build_specification
 from betty.site import Site
 
 
-<<<<<<< HEAD
 IdentifiableResource = Union[Resource, Identifiable]
 
 
-class PostStaticGenerateEvent(Event):
-    pass  # pragma: no cover
-=======
 class PostStaticGenerator:
     async def post_static_generate(self) -> None:
         raise NotImplementedError
->>>>>>> d9750048
 
 
 class PostGenerator:
@@ -53,30 +42,18 @@
             await site.renderer.render_tree(www_directory_path)
 
             locale_label = Locale.parse(locale, '-').get_display_name()
-            await _generate_resource_type(www_directory_path, site.ancestry.files.values(
-            ), 'file', site)
-            logger.info('Generated pages for %d files in %s.' %
-                        (len(site.ancestry.files), locale_label))
-            await _generate_resource_type(www_directory_path, site.ancestry.people.values(
-            ), 'person', site)
-            logger.info('Generated pages for %d people in %s.' %
-                        (len(site.ancestry.people), locale_label))
-            await _generate_resource_type(www_directory_path, site.ancestry.places.values(
-            ), 'place', site)
-            logger.info('Generated pages for %d places in %s.' %
-                        (len(site.ancestry.places), locale_label))
-            await _generate_resource_type(www_directory_path, site.ancestry.events.values(
-            ), 'event', site)
-            logger.info('Generated pages for %d events in %s.' %
-                        (len(site.ancestry.events), locale_label))
-            await _generate_resource_type(www_directory_path, site.ancestry.citations.values(
-            ), 'citation', site)
-            logger.info('Generated pages for %d citations in %s.' %
-                        (len(site.ancestry.citations), locale_label))
-            await _generate_resource_type(www_directory_path, site.ancestry.sources.values(
-            ), 'source', site)
-            logger.info('Generated pages for %d sources in %s.' %
-                        (len(site.ancestry.sources), locale_label))
+            resources_by_type = {
+                'file': site.ancestry.files.values(),
+                'person': site.ancestry.people.values(),
+                'place': site.ancestry.places.values(),
+                'event': site.ancestry.events.values(),
+                'citation': site.ancestry.citations.values(),
+                'source': site.ancestry.sources.values(),
+            }
+            for resource_type, resources in resources_by_type.items():
+                await _generate_resource_type(www_directory_path, resources, resource_type, site)
+                logger.info('Generated %d %s resources in %s.' %
+                            (len(site.ancestry.files), resource_type, locale_label))
             _generate_openapi(www_directory_path, site)
             logger.info('Generated OpenAPI documentation in %s.', locale_label)
     chmod(site.configuration.www_directory_path, 0o755)
@@ -84,47 +61,29 @@
         for subdirectory_name in subdirectory_names:
             chmod(path.join(directory_path, subdirectory_name), 0o755)
         for file_name in file_names:
-<<<<<<< HEAD
             chmod(path.join(directory_path, file_name), 0o644)
-    await site.event_dispatcher.dispatch(PostGenerateEvent())
-=======
-            chmod(join(directory_path, file_name), 0o644)
     await site.dispatcher.dispatch(PostGenerator, 'post_generate')()
->>>>>>> d9750048
 
 
 async def _generate_resource_type(www_directory_path: str, resources: Iterable[IdentifiableResource], resource_type_name: str, site: Site) -> None:
-    resources_template_directory_path = path.join('templates', 'resource-list', resource_type_name)
+    resources_template_directory_path = path.join('templates', 'resource-collection', resource_type_name)
     resources_destination_path = path.join(www_directory_path, resource_type_name)
     await site.assets.copy_tree(resources_template_directory_path, resources_destination_path)
-    await site.renderer.render_tree(resources_destination_path, {
-        'file_resources': resources,
-    })
+    if path.exists(resources_destination_path):
+        await site.renderer.render_tree(resources_destination_path, {
+            'file_resources': resources,
+        })
+
     resource_template_directory_path = path.join('templates', 'resource', resource_type_name)
-    with site.assets.copy_tree_to(resource_template_directory_path) as copy_tree_to:
+    async with site.assets.copy_tree_to(resource_template_directory_path) as copy_tree_to:
         for resource in resources:
             resource_destination_path = path.join(www_directory_path, resource.resource_type_name, resource.id)
-            copy_tree_to(resource_destination_path)
+            await copy_tree_to(resource_destination_path)
             await site.renderer.render_tree(resource_destination_path, {
                 'file_resource': resource,
             })
 
 
-# @todo Move this to the list *.json.j2 files.
-def _generate_entity_type_list_json(www_directory_path: str, entities: Iterable[Any], entity_type_name: str, site: Site) -> None:
-    pass
-    # entity_type_path = os.path.join(www_directory_path, entity_type_name)
-    # with _create_json_resource(entity_type_path) as f:
-    #     data = {
-    #         '$schema': site.static_url_generator.generate('schema.json#/definitions/%sCollection' % entity_type_name, absolute=True),
-    #         'collection': []
-    #     }
-    #     for entity in entities:
-    #         data['collection'].append(site.localized_url_generator.generate(
-    #             entity, 'application/json', absolute=True))
-    #     dump(data, f)
-
-
 def _generate_openapi(www_directory_path: str, site: Site) -> None:
     with open(path.join(www_directory_path, 'api', 'index.json'), 'w') as f:
         dump(build_specification(site), f)