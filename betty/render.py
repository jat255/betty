--- conflicted
+++ resolved
@@ -15,12 +15,8 @@
 from jinja2.runtime import Macro
 from markupsafe import Markup
 
-<<<<<<< HEAD
 from betty.ancestry import Reference
-=======
-from betty.ancestry import Entity
 from betty.config import Configuration
->>>>>>> 0693ffb9
 from betty.event import Event
 from betty.fs import makedirs, iterfiles
 from betty.functools import walk
@@ -79,12 +75,9 @@
     environment.filters['json'] = _render_json
     environment.filters['paragraphs'] = _render_html_paragraphs
     environment.filters['format_degrees'] = _render_format_degrees
-<<<<<<< HEAD
     environment.globals['references'] = _references
-=======
     environment.filters['url'] = lambda *args, **kwargs: _render_url(site.configuration, *args, **kwargs)
     environment.filters['file_url'] = lambda *args, **kwargs: _render_file_url(site.configuration, *args, **kwargs)
->>>>>>> 0693ffb9
 
     _render_public(site, environment)
     _render_documents(site)
