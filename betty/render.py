--- conflicted
+++ resolved
@@ -49,19 +49,13 @@
     for content_path in glob(join(content_root_path, '**')):
         template_path = content_path[len(template_root_path) + 1:]
         destination_path = content_path[len(content_root_path) + 1:]
-<<<<<<< HEAD
-        _render_template(site, join(site.configuration.output_directory_path,
-                                    destination_path), template_path)
-=======
-
         with _create_file(join(site.configuration.output_directory_path,
                                destination_path)) as f:
-            f.write(_get_template(template_path).render())
->>>>>>> 5fc958e1
+            f.write(_get_template(site, template_path).render())
 
 
-def render_documents(documents: Iterable[Document], betty: Site) -> None:
-    documents_directory_path = os.path.join(betty.configuration.output_directory_path, 'document')
+def render_documents(documents: Iterable[Document], site: Site) -> None:
+    documents_directory_path = os.path.join(site.configuration.output_directory_path, 'document')
     _create_directory(documents_directory_path)
     for document in documents:
         destination = os.path.join(documents_directory_path,
@@ -72,18 +66,11 @@
 def render_entity_type(site: Site, entities: Iterable[Entity], entity_type_name: str,
                        output_directory_path: str) -> None:
     entity_type_path = os.path.join(output_directory_path, entity_type_name)
-<<<<<<< HEAD
-    _render_template(site, entity_type_path, 'partials/list-%s.html' % entity_type_name, {
-        'entity_type_name': entity_type_name,
-        'entities': sorted(entities, key=lambda entity: entity.label),
-    })
-=======
     with _create_document(entity_type_path) as f:
-        f.write(_get_template('partials/list-%s.html' % entity_type_name).render({
+        f.write(_get_template(site, 'partials/list-%s.html' % entity_type_name).render({
             'entity_type_name': entity_type_name,
             'entities': sorted(entities, key=lambda entity: entity.label),
         }))
->>>>>>> 5fc958e1
     for entity in entities:
         _render_entity(site, entity, entity_type_name, output_directory_path)
 
@@ -91,22 +78,10 @@
 def _render_entity(site: Site, entity: Entity, entity_type_name: str, output_directory_path: str) -> None:
     entity_path = os.path.join(
         output_directory_path, entity_type_name, entity.id)
-<<<<<<< HEAD
-    _render_template(site, entity_path, 'partials/%s.html' % entity_type_name, {
-        entity_type_name: entity,
-    })
-
-
-def _render_template(site: Site, path: str, name: str, data: Dict = None) -> None:
-    with _create_file(path) as f:
-        f.write(_get_template(site, name).render(data or {}))
-=======
-
     with _create_document(entity_path) as f:
-        f.write(_get_template('partials/%s.html' % entity_type_name).render({
+        f.write(_get_template(site, 'partials/%s.html' % entity_type_name).render({
             entity_type_name: entity,
         }))
->>>>>>> 5fc958e1
 
 
 def _get_template(site: Site, name: str) -> Template:
