<<<<<<< HEAD
import json
from tempfile import TemporaryDirectory
=======
import json as stdjson
from tempfile import TemporaryDirectory, NamedTemporaryFile
>>>>>>> 959b69ee
from unittest import TestCase

from geopy import Point

<<<<<<< HEAD
from betty.ancestry import Place, Ancestry, Person, LocalizedName
from betty.config import Configuration
from betty.json import JSONEncoder
from betty.url import LocalizedUrlGenerator


class JSONEncoderTest(TestCase):
    def setUp(self) -> None:
        self._output_directory_path = TemporaryDirectory()
        configuration = Configuration(self._output_directory_path.name, 'https://example.com')
        self._url_generator = LocalizedUrlGenerator(configuration)

    def tearDown(self) -> None:
        self._output_directory_path.cleanup()

    def assert_encodes(self, expected, data):
        self.assertAlmostEquals(expected, json.loads(
            json.dumps(data, cls=JSONEncoder.get_factory(self._url_generator))))

    @parameterized.expand([
        ('I am a string', 'I am a string'),
        (123, 123),
        ([], []),
        ((), []),
        ({}, {}),
    ])
    def test_builtin_type_should_encode(self, data, expected):
        self.assert_encodes(expected, data)
=======
from betty import json
from betty.ancestry import Place, Person, LocalizedName, Link, Event, Citation, Presence, Source, File, Note
from betty.config import Configuration
from betty.json import JSONEncoder
from betty.locale import Date


class JSONEncoderTest(TestCase):
    maxDiff = None

    def assert_encodes(self, expected, data, schema_definition: str):
        with TemporaryDirectory() as output_directory:
            configuration = Configuration(
                output_directory, 'https://ancestry.example.com')
            encoded_data = stdjson.loads(stdjson.dumps(data, cls=JSONEncoder.get_factory(
                configuration, configuration.default_locale)))
            json.validate(encoded_data, schema_definition, configuration)
            self.assertEquals(expected, encoded_data)
>>>>>>> 959b69ee

    def test_coordinates_should_encode(self):
        latitude = 12.345
        longitude = -54.321
        coordinates = Point(latitude, longitude)
        expected = {
            'latitude': latitude,
            'longitude': longitude,
        }
        self.assert_encodes(expected, coordinates, 'coordinates')

    def test_place_should_encode_minimal(self):
        place_id = 'the_place'
        name = 'The Place'
        place = Place(place_id, [LocalizedName(name)])
        expected = {
            '$schema': 'https://ancestry.example.com/schema.json#/definitions/place',
            'id': place_id,
            'names': [
                {
                    'name': name,
                },
            ],
            'encloses': [],
            'events': [],
            'links': [],
        }
        self.assert_encodes(expected, place, 'place')

    def test_place_should_encode_full(self):
        place_id = 'the_place'
        name = 'The Place'
        locale = 'nl-NL'
        latitude = 12.345
        longitude = -54.321
        coordinates = Point(latitude, longitude)
        place = Place(place_id, [LocalizedName(name, locale)])
        place.coordinates = coordinates
        place.enclosed_by = Place('the_enclosing_place', [])
        place.encloses.add(Place('the_enclosed_place', []))
        place.links.add(
            Link('https://example.com/the-place', 'The Place Online'))
        place.events.add(Event('E1', Event.Type.BIRTH))
        expected = {
            '$schema': 'https://ancestry.example.com/schema.json#/definitions/place',
            'id': place_id,
            'names': [
                {
                    'name': name,
                    'locale': 'nl-NL',
                },
            ],
            'events': [
                'https://ancestry.example.com/event/E1/index.json',
            ],
            'links': [
                {
                    'url': 'https://example.com/the-place',
                    'label': 'The Place Online',
                },
            ],
            'coordinates': {
                'latitude': latitude,
                'longitude': longitude,
            },
            'encloses': [
                'https://ancestry.example.com/place/the_enclosed_place/index.json',
            ],
            'enclosedBy': 'https://ancestry.example.com/place/the_enclosing_place/index.json',
        }
        self.assert_encodes(expected, place, 'place')

    def test_person_should_encode_minimal(self):
        person_id = 'the_person'
        person = Person(person_id)
        expected = {
<<<<<<< HEAD
            '@context': {
                'individualName': 'https://schema.org/givenName',
                'familyName': 'https://schema.org/familyName',
                'parents': 'https://schema.org/parent',
                'children': 'https://schema.org/child',
            },
            '@type': 'https://schema.org/Person',
            'id': person_id,
            'familyName': None,
            'individualName': None,
            'parents': [],
            'children': [],
=======
            '$schema': 'https://ancestry.example.com/schema.json#/definitions/person',
            'id': person_id,
            'parents': [],
            'children': [],
            'siblings': [],
>>>>>>> 959b69ee
            'private': None,
            'presences': [],
            'citations': [],
            'links': [],
        }
        self.assert_encodes(expected, person, 'person')

    def test_person_should_encode_full(self):
        parent_id = 'the_parent'
        parent = Person(parent_id)

        child_id = 'the_child'
        child = Person(child_id)

        sibling_id = 'the_sibling'
        sibling = Person(sibling_id)
        sibling.parents.add(parent)

        person_id = 'the_person'
        person_family_name = 'Person'
        person_individual_name = 'The'
        person = Person(person_id, person_individual_name, person_family_name)
        person.parents.add(parent)
        person.children.add(child)
        person.private = False
        person.links.add(
            Link('https://example.com/the-person', 'The Person Online'))
        person.citations.add(Citation('the_citation', Source('the_source', 'The Source')))
        presence = Presence(Presence.Role.SUBJECT)
        presence.event = Event('the_event', Event.Type.BIRTH)
        person.presences.add(presence)

        expected = {
            '$schema': 'https://ancestry.example.com/schema.json#/definitions/person',
            'id': person_id,
            'familyName': person_family_name,
            'individualName': person_individual_name,
            'parents': [
                'https://ancestry.example.com/person/the_parent/index.json',
            ],
            'children': [
                'https://ancestry.example.com/person/the_child/index.json',
            ],
            'siblings': [
                'https://ancestry.example.com/person/the_sibling/index.json',
            ],
            'private': False,
            'presences': [
                {
                    'role': Presence.Role.SUBJECT.value,
                    'event': 'https://ancestry.example.com/event/the_event/index.json',
                },
            ],
            'citations': [
                'https://ancestry.example.com/citation/the_citation/index.json',
            ],
            'links': [
                {
                    'url': 'https://example.com/the-person',
                    'label': 'The Person Online',
                },
            ],
        }
        self.assert_encodes(expected, person, 'person')

    def test_file_should_encode_minimal(self):
        with NamedTemporaryFile() as f:
            file = File('the_file', f.name)
            expected = {
                '$schema': 'https://ancestry.example.com/schema.json#/definitions/file',
                'id': 'the_file',
                'entities': [],
                'notes': [],
            }
            self.assert_encodes(expected, file, 'file')

    def test_file_should_encode_full(self):
        with NamedTemporaryFile() as f:
            file = File('the_file', f.name)
            file.type = 'text/plain'
            file.notes.append(Note('The Note'))
            Person('the_person').files.add(file)
            expected = {
                '$schema': 'https://ancestry.example.com/schema.json#/definitions/file',
                'id': 'the_file',
                'type': 'text/plain',
                'entities': [
                    'https://ancestry.example.com/person/the_person/index.json',
                ],
                'notes': [
                    {
                        'text': 'The Note',
                    },
                ],
            }
            self.assert_encodes(expected, file, 'file')

    def test_event_should_encode_minimal(self):
        event = Event('the_event', Event.Type.BIRTH)
        expected = {
            '$schema': 'https://ancestry.example.com/schema.json#/definitions/event',
            'id': 'the_event',
            'type': Event.Type.BIRTH.value,
            'presences': [],
            'citations': [],
        }
        self.assert_encodes(expected, event, 'event')

    def test_event_should_encode_full(self):
        event = Event('the_event', Event.Type.BIRTH)
        event.date = Date(2000, 1, 1)
        event.place = Place('the_place', [LocalizedName('The Place')])
        presence = Presence(Presence.Role.SUBJECT)
        presence.person = Person('the_person')
        event.presences.add(presence)
        event.citations.add(Citation('the_citation', Source('the_source', 'The Source')))
        expected = {
            '$schema': 'https://ancestry.example.com/schema.json#/definitions/event',
            'id': 'the_event',
            'type': Event.Type.BIRTH.value,
            'presences': [
                {
                    'role': Presence.Role.SUBJECT.value,
                    'person': 'https://ancestry.example.com/person/the_person/index.json',
                },
            ],
            'citations': [
                'https://ancestry.example.com/citation/the_citation/index.json',
            ],
            'date': {
                'year': 2000,
                'month': 1,
                'day': 1,
            },
            'place': 'https://ancestry.example.com/place/the_place/index.json',
        }
        self.assert_encodes(expected, event, 'event')

    def test_source_should_encode_minimal(self):
        source = Source('the_source', 'The Source')
        expected = {
            '$schema': 'https://ancestry.example.com/schema.json#/definitions/source',
            'id': 'the_source',
            'name': 'The Source',
            'contains': [],
            'citations': [],
            'links': [],
        }
        self.assert_encodes(expected, source, 'source')

    def test_source_should_encode_full(self):
        source = Source('the_source', 'The Source')
        source.date = Date(2000, 1, 1)
        source.contained_by = Source(
            'the_containing_source', 'The Containing Source')
        source.links.add(
            Link('https://example.com/the-person', 'The Person Online'))
        source.contains.add(
            Source('the_contained_source', 'The Contained Source'))
        source.citations.add(Citation('the_citation', Source('the_source', 'The Source')))
        expected = {
            '$schema': 'https://ancestry.example.com/schema.json#/definitions/source',
            'id': 'the_source',
            'name': 'The Source',
            'contains': [
                'https://ancestry.example.com/source/the_contained_source/index.json',
            ],
            'citations': [
                'https://ancestry.example.com/citation/the_citation/index.json',
            ],
            'containedBy': 'https://ancestry.example.com/source/the_containing_source/index.json',
            'date': {
                'year': 2000,
                'month': 1,
                'day': 1,
            },
            'links': [
                {
                    'url': 'https://example.com/the-person',
                    'label': 'The Person Online',
                },
            ],
        }
        self.assert_encodes(expected, source, 'source')

    def test_citation_should_encode_minimal(self):
        citation = Citation('the_citation', Source('the_source', 'The Source'))
        expected = {
            '$schema': 'https://ancestry.example.com/schema.json#/definitions/citation',
            'id': 'the_citation',
            'source': 'https://ancestry.example.com/source/the_source/index.json',
            'claims': [],
        }
        self.assert_encodes(expected, citation, 'citation')

    def test_citation_should_encode_full(self):
        citation = Citation('the_citation', Source('the_source', 'The Source'))
        citation.description = 'The Source Description'
        citation.claims.add(Event('the_event', Event.Type.BIRTH))
        expected = {
            '$schema': 'https://ancestry.example.com/schema.json#/definitions/citation',
            'id': 'the_citation',
            'source': 'https://ancestry.example.com/source/the_source/index.json',
            'claims': [
                'https://ancestry.example.com/event/the_event/index.json'
            ],
            'description': 'The Source Description',
        }
        self.assert_encodes(expected, citation, 'citation')<|MERGE_RESOLUTION|>--- conflicted
+++ resolved
@@ -1,44 +1,9 @@
-<<<<<<< HEAD
-import json
-from tempfile import TemporaryDirectory
-=======
 import json as stdjson
 from tempfile import TemporaryDirectory, NamedTemporaryFile
->>>>>>> 959b69ee
 from unittest import TestCase
 
 from geopy import Point
 
-<<<<<<< HEAD
-from betty.ancestry import Place, Ancestry, Person, LocalizedName
-from betty.config import Configuration
-from betty.json import JSONEncoder
-from betty.url import LocalizedUrlGenerator
-
-
-class JSONEncoderTest(TestCase):
-    def setUp(self) -> None:
-        self._output_directory_path = TemporaryDirectory()
-        configuration = Configuration(self._output_directory_path.name, 'https://example.com')
-        self._url_generator = LocalizedUrlGenerator(configuration)
-
-    def tearDown(self) -> None:
-        self._output_directory_path.cleanup()
-
-    def assert_encodes(self, expected, data):
-        self.assertAlmostEquals(expected, json.loads(
-            json.dumps(data, cls=JSONEncoder.get_factory(self._url_generator))))
-
-    @parameterized.expand([
-        ('I am a string', 'I am a string'),
-        (123, 123),
-        ([], []),
-        ((), []),
-        ({}, {}),
-    ])
-    def test_builtin_type_should_encode(self, data, expected):
-        self.assert_encodes(expected, data)
-=======
 from betty import json
 from betty.ancestry import Place, Person, LocalizedName, Link, Event, Citation, Presence, Source, File, Note
 from betty.config import Configuration
@@ -57,7 +22,6 @@
                 configuration, configuration.default_locale)))
             json.validate(encoded_data, schema_definition, configuration)
             self.assertEquals(expected, encoded_data)
->>>>>>> 959b69ee
 
     def test_coordinates_should_encode(self):
         latitude = 12.345
@@ -134,26 +98,16 @@
         person_id = 'the_person'
         person = Person(person_id)
         expected = {
-<<<<<<< HEAD
+            '$schema': 'https://ancestry.example.com/schema.json#/definitions/person',
             '@context': {
-                'individualName': 'https://schema.org/givenName',
-                'familyName': 'https://schema.org/familyName',
                 'parents': 'https://schema.org/parent',
                 'children': 'https://schema.org/child',
             },
             '@type': 'https://schema.org/Person',
-            'id': person_id,
-            'familyName': None,
-            'individualName': None,
-            'parents': [],
-            'children': [],
-=======
-            '$schema': 'https://ancestry.example.com/schema.json#/definitions/person',
             'id': person_id,
             'parents': [],
             'children': [],
             'siblings': [],
->>>>>>> 959b69ee
             'private': None,
             'presences': [],
             'citations': [],
@@ -188,6 +142,13 @@
 
         expected = {
             '$schema': 'https://ancestry.example.com/schema.json#/definitions/person',
+            '@context': {
+                'individualName': 'https://schema.org/givenName',
+                'familyName': 'https://schema.org/familyName',
+                'parents': 'https://schema.org/parent',
+                'children': 'https://schema.org/child',
+            },
+            '@type': 'https://schema.org/Person',
             'id': person_id,
             'familyName': person_family_name,
             'individualName': person_individual_name,
