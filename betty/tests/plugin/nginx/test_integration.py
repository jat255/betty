--- conflicted
+++ resolved
@@ -53,17 +53,9 @@
             self._working_directory.cleanup()
 
         def _cleanup_environment(self):
-<<<<<<< HEAD
-            try:
-                subprocess.check_call(['docker', 'stop', CONTAINER_NAME], stderr=subprocess.DEVNULL)
-            except subprocess.CalledProcessError:
-                # Maybe the container wasn't running, and that is fine.
-                pass
-=======
             # Maybe the container wasn't running, and that is fine.
             with suppress(subprocess.CalledProcessError):
-                subprocess.check_call(['docker', 'stop', CONTAINER_NAME])
->>>>>>> d363e5cb
+                subprocess.check_call(['docker', 'stop', CONTAINER_NAME], stderr=subprocess.DEVNULL)
 
     @classmethod
     def setUpClass(cls) -> None:
