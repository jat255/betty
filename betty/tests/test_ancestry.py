from unittest import TestCase

from betty.ancestry import EventHandlingSet, Person, Family, Event, Place


class EventHandlingSetTest(TestCase):
    def test_with_handler(self):
        reference = []

        def addition_handler(added_value):
            reference.append(added_value)

        def removal_handler(removed_value):
            reference.remove(removed_value)

        sut = EventHandlingSet(addition_handler, removal_handler)
        value = 'A valuable value'
        sut.add(value)
        self.assertEquals([value], list(sut))
        self.assertEquals([value], reference)
        sut.remove(value)
        self.assertEquals([], list(sut))
        self.assertEquals([], reference)

    def test_without_handler(self):
        sut = EventHandlingSet()
        value = 'A valuable value'
        sut.add(value)
        self.assertEquals([value], list(sut))
        sut.remove(value)
        self.assertEquals([], list(sut))


class PersonTest(TestCase):
    def test_ancestor_families_should_sync_references(self):
        family = Family('1')
        sut = Person('1')
        sut.ancestor_families.add(family)
        self.assertEquals([family], list(sut.ancestor_families))
        self.assertEquals([sut], list(family.parents))
        sut.ancestor_families.remove(family)
        self.assertEquals([], list(sut.ancestor_families))
        self.assertEqual([], list(family.parents))

    def test_descendant_family_should_sync_references(self):
        family = Family('1')
        sut = Person('1')
        sut.descendant_family = family
        self.assertEquals(family, sut.descendant_family)
        self.assertEquals([sut], list(family.children))
        sut.descendant_family = None
        self.assertIsNone(sut.descendant_family)
        self.assertEquals([], list(family.children))

    def test_children_without_ancestor_families(self):
        sut = Person('person')
        self.assertEquals([], sut.children)

    def test_children_with_multiple_ancestor_families(self):
        child_1_1 = Person('1_1')
        child_1_2 = Person('1_2')
        family_1 = Family('1')
        family_1.children = [child_1_1, child_1_2]

        child_2_1 = Person('2_1')
        child_2_2 = Person('2_2')
        family_2 = Family('2')
        family_2.children = [child_2_1, child_2_2]

        sut = Person('person')
        sut.ancestor_families = [family_1, family_2]

        self.assertCountEqual(
            [child_1_1, child_1_2, child_2_1, child_2_2], sut.children)

    def test_children_without_descendant_family(self):
        sut = Person('person')
        self.assertEquals([], sut.parents)

    def test_children_with_descendant_family(self):
        parent_1 = Person('1')
        parent_2 = Person('2')
        family = Family('1')
        family.parents = [parent_1, parent_2]

        sut = Person('person')
        sut.descendant_family = family

        self.assertCountEqual([parent_1, parent_2], sut.parents)


class FamilyTest(TestCase):
    def test_parents_should_sync_references(self):
        parent = Person('1')
        sut = Family('1')
        sut.parents.add(parent)
        self.assertEquals([parent], list(sut.parents))
        self.assertEquals([sut], list(parent.ancestor_families))
        sut.parents.remove(parent)
        self.assertEquals([], list(sut.parents))
        self.assertEquals([], list(parent.ancestor_families))

    def test_children_should_sync_references(self):
        child = Person('1')
        sut = Family('1')
        sut.children.add(child)
        self.assertEquals([child], list(sut.children))
        self.assertEquals(sut, child.descendant_family)
        sut.children.remove(child)
<<<<<<< HEAD
        self.assertEquals(list(sut.children), [])
        self.assertEquals(child.descendant_family, None)


class PlaceTest(TestCase):
    def test_events_should_sync_references(self):
        event = Event('1', Event.Type.BIRTH)
        sut = Place('1')
        sut.events.add(event)
        self.assertIn(event, sut.events)
        self.assertEquals(sut, event.place)


class EventTest(TestCase):
    def test_place_should_sync_references(self):
        place = Place('1')
        sut = Event('1', Event.Type.BIRTH)
        sut.place = place
        self.assertEquals(place, sut.place)
        self.assertIn(sut, place.events)
        sut.place = None
        self.assertEquals(None, sut.place)
        self.assertNotIn(sut, place.events)
=======
        self.assertEquals([], list(sut.children))
        self.assertEquals(None, child.descendant_family)
>>>>>>> 109991f0
<|MERGE_RESOLUTION|>--- conflicted
+++ resolved
@@ -107,9 +107,8 @@
         self.assertEquals([child], list(sut.children))
         self.assertEquals(sut, child.descendant_family)
         sut.children.remove(child)
-<<<<<<< HEAD
-        self.assertEquals(list(sut.children), [])
-        self.assertEquals(child.descendant_family, None)
+        self.assertEquals([], list(sut.children))
+        self.assertEquals(None, child.descendant_family)
 
 
 class PlaceTest(TestCase):
@@ -130,8 +129,4 @@
         self.assertIn(sut, place.events)
         sut.place = None
         self.assertEquals(None, sut.place)
-        self.assertNotIn(sut, place.events)
-=======
-        self.assertEquals([], list(sut.children))
-        self.assertEquals(None, child.descendant_family)
->>>>>>> 109991f0
+        self.assertNotIn(sut, place.events)