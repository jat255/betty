from tempfile import TemporaryDirectory
from unittest import TestCase
from unittest.mock import patch

<<<<<<< HEAD
from betty.ancestry import Ancestry, Person, Event, File, Presence, PersonName, IdentifiableEvent, Citation, Source
=======
from betty.ancestry import Ancestry, Person, File, Source, Citation, PersonName, Presence, Event, IdentifiableEvent
>>>>>>> 19e64cdd
from betty.config import Configuration
from betty.parse import parse
from betty.plugins.anonymizer import Anonymizer, anonymize, anonymize_person, anonymize_event, anonymize_file, \
    anonymize_citation, anonymize_source
from betty.site import Site


class AnonymizeTest(TestCase):
    @patch('betty.plugins.anonymizer.anonymize_person')
    def test_with_public_person_should_not_anonymize(self, m_anonymize_person) -> None:
        person = Person('P0')
        person.private = False
        ancestry = Ancestry()
        ancestry.people[person.id] = person
        anonymize(ancestry)
        m_anonymize_person.assert_not_called()

    @patch('betty.plugins.anonymizer.anonymize_person')
    def test_with_private_person_should_anonymize(self, m_anonymize_person) -> None:
        person = Person('P0')
        person.private = True
        ancestry = Ancestry()
        ancestry.people[person.id] = person
        anonymize(ancestry)
        m_anonymize_person.assert_called_once_with(person)

    @patch('betty.plugins.anonymizer.anonymize_event')
    def test_with_public_event_should_not_anonymize(self, m_anonymize_event) -> None:
        event = IdentifiableEvent('E0', Event.Type.BIRTH)
        event.private = False
        ancestry = Ancestry()
        ancestry.events[event.id] = event
        anonymize(ancestry)
        m_anonymize_event.assert_not_called()

    @patch('betty.plugins.anonymizer.anonymize_event')
    def test_with_private_event_should_anonymize(self, m_anonymize_event) -> None:
        event = IdentifiableEvent('E0', Event.Type.BIRTH)
        event.private = True
        ancestry = Ancestry()
        ancestry.events[event.id] = event
        anonymize(ancestry)
        m_anonymize_event.assert_called_once_with(event)

    @patch('betty.plugins.anonymizer.anonymize_file')
    def test_with_public_file_should_not_anonymize(self, m_anonymize_file) -> None:
        file = File('F0', __file__)
        file.private = False
        ancestry = Ancestry()
        ancestry.files[file.id] = file
        anonymize(ancestry)
        m_anonymize_file.assert_not_called()

    @patch('betty.plugins.anonymizer.anonymize_file')
    def test_with_private_file_should_anonymize(self, m_anonymize_file) -> None:
        file = File('F0', __file__)
        file.private = True
        ancestry = Ancestry()
        ancestry.files[file.id] = file
        anonymize(ancestry)
        m_anonymize_file.assert_called_once_with(file)

    @patch('betty.plugins.anonymizer.anonymize_source')
    def test_with_public_source_should_not_anonymize(self, m_anonymize_source) -> None:
        source = Source('S0', 'The Source')
        source.private = False
        ancestry = Ancestry()
        ancestry.sources[source.id] = source
        anonymize(ancestry)
        m_anonymize_source.assert_not_called()

    @patch('betty.plugins.anonymizer.anonymize_source')
    def test_with_private_source_should_anonymize(self, m_anonymize_source) -> None:
        source = Source('S0', 'The Source')
        source.private = True
        ancestry = Ancestry()
        ancestry.sources[source.id] = source
        anonymize(ancestry)
        m_anonymize_source.assert_called_once_with(source)

    @patch('betty.plugins.anonymizer.anonymize_citation')
    def test_with_public_citation_should_not_anonymize(self, m_anonymize_citation) -> None:
        source = Source('S0', 'The Source')
        citation = Citation('C0', source)
        citation.private = False
        ancestry = Ancestry()
        ancestry.citations[citation.id] = citation
        anonymize(ancestry)
        m_anonymize_citation.assert_not_called()

    @patch('betty.plugins.anonymizer.anonymize_citation')
    def test_with_private_citation_should_anonymize(self, m_anonymize_citation) -> None:
        source = Source('S0', 'The Source')
        citation = Citation('C0', source)
        citation.private = True
        ancestry = Ancestry()
        ancestry.citations[citation.id] = citation
        anonymize(ancestry)
        m_anonymize_citation.assert_called_once_with(citation)


class AnonymizePersonTest(TestCase):
    def test_should_remove_citations(self) -> None:
        person = Person('P0')
        source = Source('S0', 'The Source')
        citation = Citation('C0', source)
        person.citations.append(citation)
        anonymize_person(person)
        self.assertEquals(0, len(person.citations))

    def test_should_remove_files(self) -> None:
        person = Person('P0')
        person.files.append(File('F0', __file__))
        anonymize_person(person)
        self.assertEquals(0, len(person.files))

    def test_should_remove_names(self) -> None:
        person = Person('P0')
        person.names.append(PersonName('Jane', 'Doughh'))
        anonymize_person(person)
        self.assertEquals(0, len(person.names))

    def test_should_remove_presences(self) -> None:
        person = Person('P0')
        person.presences.append(Presence(Presence.Role.SUBJECT))
        anonymize_person(person)
        self.assertEquals(0, len(person.presences))

    def test_should_remove_parents_without_public_descendants(self) -> None:
        person = Person('P0')
        child = Person('P1')
        child.private = True
        person.children.append(child)
        parent = Person('P2')
        parent.private = True
        person.parents.append(parent)

        anonymize_person(person)
        self.assertCountEqual([], person.parents)

    def test_should_not_remove_parents_with_public_descendants(self) -> None:
        person = Person('P0')
        child = Person('P1')
        child.private = False
        person.children.append(child)
        parent = Person('P2')
        parent.private = True
        person.parents.append(parent)

        anonymize_person(person)
        self.assertCountEqual([parent], person.parents)

    def test_anonymize_person_should_anonymize_names(self):
        source = Source('S0', 'The Source')
        citation = Citation('C0', source)
        person = Person('P0')
        person.private = True
        name = PersonName('Jane', 'Dough')
        name.citations.append(citation)

        anonymize_person(person)
        self.assertCountEqual([], citation.facts)

    def test_anonymize_person_should_anonymize_files(self):
        self.fail()

    def test_anonymize_person_should_anonymize_citations(self):
        self.fail()


class AnonymizeEventTest(TestCase):
    def test_should_remove_citations(self) -> None:
        event = Event(Event.Type.BIRTH)
        source = Source('S0', 'The Source')
        citation = Citation('C0', source)
        event.citations.append(citation)
        anonymize_event(event)
        self.assertEquals(0, len(event.citations))

    def test_should_remove_files(self) -> None:
        event = Event(Event.Type.BIRTH)
        event.files.append(File('F0', __file__))
        anonymize_event(event)
        self.assertEquals(0, len(event.files))

    def test_should_remove_presences(self) -> None:
        event = Event(Event.Type.BIRTH)
        event.presences.append(Presence(Presence.Role.SUBJECT))
        anonymize_event(event)
        self.assertEquals(0, len(event.presences))


class AnonymizeFileTest(TestCase):
    def test_should_remove_resources(self) -> None:
        file = File('F0', __file__)
        file.resources.append(Person('P0'))
        anonymize_file(file)
        self.assertEquals(0, len(file.resources))


class AnonymizeSourceTest(TestCase):
    def test_should_remove_citations(self) -> None:
        source = Source('S0', 'The Source')
        citation = Citation('C0', source)
        source.citations.append(citation)
        anonymize_source(source)
        self.assertEquals(0, len(source.citations))

    def test_should_remove_contained_by(self) -> None:
        source = Source('S0', 'The Source')
        contained_by = Source('S1', 'The Source')
        source.contained_by = contained_by
        anonymize_source(source)
        self.assertIsNone(source.contained_by)

    def test_should_remove_contains(self) -> None:
        source = Source('S0', 'The Source')
        contains = Source('S1', 'The Source')
        source.contains.append(contains)
        anonymize_source(source)
        self.assertEquals(0, len(source.contains))

    def test_should_remove_files(self) -> None:
        source = Source('S0', 'The Source')
        source.files.append(File('F0', __file__))
        anonymize_source(source)
        self.assertEquals(0, len(source.files))


class AnonymizeCitationTest(TestCase):
    def test_should_remove_facts(self) -> None:
        source = Source('S0', 'The Source')
        citation = Citation('C0', source)
        citation.facts.append(PersonName('Jane'))
        anonymize_citation(citation)
        self.assertEquals(0, len(citation.facts))

    def test_should_remove_files(self) -> None:
        source = Source('S0', 'The Source')
        citation = Citation('C0', source)
        citation.files.append(File('F0', __file__))
        anonymize_citation(citation)
        self.assertEquals(0, len(citation.files))

    def test_should_remove_source(self) -> None:
        source = Source('S0', 'The Source')
        citation = Citation('C0', source)
        anonymize_citation(citation)
        self.assertIsNone(citation.source)


class AnonymizerTest(TestCase):
    def test_post_parse(self) -> None:
        with TemporaryDirectory() as output_directory_path:
            configuration = Configuration(
                output_directory_path, 'https://example.com')
            configuration.plugins[Anonymizer] = {}
            site = Site(configuration)
            person = Person('P0')
            person.private = True
            person.names.append(PersonName('Jane', 'Dough'))
            site.ancestry.people[person.id] = person
            parse(site)
            self.assertEquals(0, len(person.names))<|MERGE_RESOLUTION|>--- conflicted
+++ resolved
@@ -2,15 +2,11 @@
 from unittest import TestCase
 from unittest.mock import patch
 
-<<<<<<< HEAD
-from betty.ancestry import Ancestry, Person, Event, File, Presence, PersonName, IdentifiableEvent, Citation, Source
-=======
 from betty.ancestry import Ancestry, Person, File, Source, Citation, PersonName, Presence, Event, IdentifiableEvent
->>>>>>> 19e64cdd
 from betty.config import Configuration
 from betty.parse import parse
-from betty.plugins.anonymizer import Anonymizer, anonymize, anonymize_person, anonymize_event, anonymize_file, \
-    anonymize_citation, anonymize_source
+from betty.plugins.anonymizer import Anonymizer, anonymize_person, anonymize_event, anonymize_file, anonymize_source, \
+    anonymize_citation, anonymize
 from betty.site import Site
 
 
