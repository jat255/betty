--- conflicted
+++ resolved
@@ -72,19 +72,12 @@
 
     def test_ancestry_should_return(self):
         ancestry = Ancestry()
-<<<<<<< HEAD
-        configuration = Configuration('foo', 'bar', 'baz')
-=======
         configuration = Configuration(**self._MINIMAL_CONFIGURATION_ARGS)
->>>>>>> d28a1cb6
         sut = Site(ancestry, configuration)
         self.assertEquals(ancestry, sut.ancestry)
 
     def test_configuration_should_return(self):
         ancestry = Ancestry()
-<<<<<<< HEAD
-        configuration = Configuration('foo', 'bar', 'baz')
-=======
         configuration = Configuration(**self._MINIMAL_CONFIGURATION_ARGS)
         sut = Site(ancestry, configuration)
         self.assertEquals(configuration, sut.configuration)
@@ -104,7 +97,6 @@
         configuration.plugins[ConfigurablePlugin] = {
             'check': check,
         }
->>>>>>> d28a1cb6
         sut = Site(ancestry, configuration)
         self.assertEquals(1, len(sut.plugins))
         self.assertIsInstance(sut.plugins[ConfigurablePlugin], ConfigurablePlugin)
