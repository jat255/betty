--- conflicted
+++ resolved
@@ -6,7 +6,6 @@
 from jsonschema import validate, ValidationError
 
 import betty
-from betty.plugin import Plugin
 
 
 class Configuration:
@@ -38,11 +37,7 @@
         self._title = title
 
     @property
-<<<<<<< HEAD
-    def plugins(self) -> Dict[Type[Plugin], Dict]:
-=======
     def plugins(self) -> Dict[Type, Dict]:
->>>>>>> d28a1cb6
         return self._plugins
 
 
@@ -53,13 +48,6 @@
         configuration.title = config_dict['title']
 
     if 'plugins' in config_dict:
-<<<<<<< HEAD
-        for plugin_name, plugin_configuration in config_dict['plugins'].items():
-            plugin_module_name, plugin_class_name = plugin_name.rsplit('.', 1)
-            plugin_class = getattr(import_module(
-                plugin_module_name), plugin_class_name)
-            configuration.plugins[plugin_class] = plugin_configuration
-=======
         def _normalize(plugin_definition):
             if isinstance(plugin_definition, str):
                 return plugin_definition, {}
@@ -71,7 +59,6 @@
             plugin_module_name, plugin_class_name = plugin_type_name.rsplit('.', 1)
             plugin_type = getattr(import_module(plugin_module_name), plugin_class_name)
             configuration.plugins[plugin_type] = plugin_configuration
->>>>>>> d28a1cb6
 
     return configuration
 
